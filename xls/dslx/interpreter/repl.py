--- conflicted
+++ resolved
@@ -35,11 +35,7 @@
 from xls.dslx import typecheck
 from xls.dslx import xls_type_error
 from xls.dslx.interpreter import interpreter as interpreter_mod
-<<<<<<< HEAD
-from xls.dslx.interpreter import interpreter_helpers
-=======
 from xls.dslx.interpreter import value as value_mod
->>>>>>> 8bf968cd
 
 FLAGS = flags.FLAGS
 FILENAME = '/fake/repl.x'
@@ -62,7 +58,7 @@
   raise NotImplementedError(concrete_type)
 
 
-def handle_line(line: str, stmt_index: int, f_import):
+def handle_line(line: str, stmt_index: int):
   """Runs a single user-provided line as a REPL input."""
   fn_name = f'repl_{stmt_index}'
   module_text = f"""
@@ -90,6 +86,8 @@
     # First attempt at type checking, we expect this may fail the first time
     # around and we'll substitute the real return type we observe.
     try:
+      import_cache = {}
+      f_import = functools.partial(import_routines.do_import, cache=import_cache)
       node_to_type = typecheck.check_module(fake_module, f_import=f_import)
     except xls_type_error.XlsTypeError as e:
       # We use nil as a placeholder, and swap it with the type that was expected
@@ -119,17 +117,8 @@
   if len(argv) > 1:
     raise app.UsageError('Too many command-line arguments.')
 
-<<<<<<< HEAD
-  bindings = bindings_mod.Bindings()
-  fake_module = ast.Module(name='repl', top=())
-  interp_callback = interpreter_helpers.interpret_expr
-  typecheck_callback = typecheck.check_function_or_test_in_module
-=======
   stmt_index = 0
->>>>>>> 8bf968cd
 
-  import_cache = {}
-  f_import = functools.partial(import_routines.do_import, cache=import_cache)
   last_result = None
 
   while True:
@@ -142,16 +131,6 @@
         print('\r', end='')
       break
 
-<<<<<<< HEAD
-    try:
-      node_to_type = deduce.NodeToType()
-      ctx = deduce.DeduceCtx(node_to_type, fake_module, interp_callback,
-                             typecheck_callback)
-      result_type = deduce.deduce(expr, ctx)
-    except span.PositionalError as e:
-      with fakefs_util.scoped_fakefs(FILENAME, line):
-        parser_helpers.pprint_positional_error(e)
-=======
     # Some helper 'magic' commands for printing out values in different ways.
     if line == '%int':
       if last_result is None:
@@ -165,10 +144,9 @@
         print('No last result for magic command.')
       assert isinstance(last_result, value_mod.Value), last_result
       print(bit_helpers.to_bits_string(last_result.get_bits_value()))
->>>>>>> 8bf968cd
       continue
 
-    result = handle_line(line, stmt_index, f_import)
+    result = handle_line(line, stmt_index)
     if result is None:
       continue
     last_result = result
